# Model Context Protocol servers

This repository is a collection of *reference implementations* for the [Model Context Protocol](https://modelcontextprotocol.io/) (MCP), as well as references
to community built servers and additional resources.

The servers in this repository showcase the versatility and extensibility of MCP, demonstrating how it can be used to give Large Language Models (LLMs) secure, controlled access to tools and data sources.
Each MCP server is implemented with either the [Typescript MCP SDK](https://github.com/modelcontextprotocol/typescript-sdk) or [Python MCP SDK](https://github.com/modelcontextprotocol/python-sdk).

## 🌟 Reference Servers

These servers aim to demonstrate MCP features and the Typescript and Python SDK.

- **[AWS KB Retrieval](src/aws-kb-retrieval-server)** - Retrieval from AWS Knowledge Base using Bedrock Agent Runtime
- **[Brave Search](src/brave-search)** - Web and local search using Brave's Search API
- **[EverArt](src/everart)** - AI image generation using various models
- **[Everything](src/everything)** - Reference / test server with prompts, resources, and tools
- **[Fetch](src/fetch)** - Web content fetching and conversion for efficient LLM usage
- **[Filesystem](src/filesystem)** - Secure file operations with configurable access controls
- **[Git](src/git)** - Tools to read, search, and manipulate Git repositories
- **[GitHub](src/github)** - Repository management, file operations, and GitHub API integration
- **[GitLab](src/gitlab)** - GitLab API, enabling project management
- **[Google Drive](src/gdrive)** - File access and search capabilities for Google Drive
- **[Google Maps](src/google-maps)** - Location services, directions, and place details
- **[Memory](src/memory)** - Knowledge graph-based persistent memory system
- **[PostgreSQL](src/postgres)** - Read-only database access with schema inspection
- **[Puppeteer](src/puppeteer)** - Browser automation and web scraping
- **[Sentry](src/sentry)** - Retrieving and analyzing issues from Sentry.io
- **[Sequential Thinking](src/sequentialthinking)** - Dynamic and reflective problem-solving through thought sequences
- **[Slack](src/slack)** - Channel management and messaging capabilities
- **[Sqlite](src/sqlite)** - Database interaction and business intelligence capabilities
- **[Time](src/time)** - Time and timezone conversion capabilities

## 🤝 Third-Party Servers

### 🎖️ Official Integrations

Official integrations are maintained by companies building production ready MCP servers for their platforms.

- <img height="12" width="12" src="https://axiom.co/favicon.ico" alt="Axiom Logo" /> **[Axiom](https://github.com/axiomhq/mcp-server-axiom)** - Query and analyze your Axiom logs, traces, and all other event data in natural language
- <img height="12" width="12" src="https://browserbase.com/favicon.ico" alt="Browserbase Logo" /> **[Browserbase](https://github.com/browserbase/mcp-server-browserbase)** - Automate browser interactions in the cloud (e.g. web navigation, data extraction, form filling, and more)
- <img height="12" width="12" src="https://cdn.simpleicons.org/cloudflare" /> **[Cloudflare](https://github.com/cloudflare/mcp-server-cloudflare)** - Deploy, configure & interrogate your resources on the Cloudflare developer platform (e.g. Workers/KV/R2/D1)
- **[Raygun](https://github.com/MindscapeHQ/mcp-server-raygun)** - Interact with your crash reporting and real using monitoring data on your Raygun account
- **[Obsidian Markdown Notes](https://github.com/calclavia/mcp-obsidian)** - Read and search through your Obsidian vault or any directory containing Markdown notes
- <img height="12" width="12" src="https://e2b.dev/favicon.ico" alt="E2B Logo" /> **[E2B](https://github.com/e2b-dev/mcp-server)** - Run code in secure sandboxes hosted by [E2B](https://e2b.dev)
- <img height="12" width="12" src="https://exa.ai/images/favicon-32x32.png" alt="Exa Logo" /> **[Exa](https://github.com/exa-labs/exa-mcp-server)** - Search Engine made for AIs by [Exa](https://exa.ai)
- <img height="12" width="12" src="https://cdn.simpleicons.org/jetbrains" /> **[JetBrains](https://github.com/JetBrains/mcp-jetbrains)** – Work on your code with JetBrains IDEs
- **[Needle](https://github.com/JANHMS/needle-mcp)** - Production-ready RAG out of the box to search and retrieve data from your own documents.
- **[Neon](https://github.com/neondatabase/mcp-server-neon)** - Interact with the Neon serverless Postgres platform
- <img height="12" width="12" src="https://neo4j.com/favicon.ico" alt="Neo4j Logo" /> **[Neo4j](https://github.com/neo4j-contrib/mcp-neo4j/)** - Neo4j graph database server (schema + read/write-cypher) and separate graph database backed memory 
- <img height="12" width="12" src="https://www.tinybird.co/favicon.ico" alt="Tinybird Logo" /> **[Tinybird](https://github.com/tinybirdco/mcp-tinybird)** - Interact with Tinybird serverless ClickHouse platform
- <img height="12" width="12" src="https://pics.fatwang2.com/56912e614b35093426c515860f9f2234.svg" /> [Search1API](https://github.com/fatwang2/search1api-mcp) - One API for Search, Crawling, and Sitemaps
- <img height="12" width="12" src="https://qdrant.tech/img/brand-resources-logos/logomark.svg" /> **[Qdrant](https://github.com/qdrant/mcp-server-qdrant/)** - Implement semantic memory layer on top of the Qdrant vector search engine
- <img height="12" width="12" src="https://metoro.io/static/images/logos/Metoro.svg" /> **[Metoro](https://github.com/metoro-io/metoro-mcp-server)** - Query and interact with kubernetes environments monitored by Metoro
- <img height="12" width ="12" src="https://www.meilisearch.com/favicon.ico" alt="Meilisearch Logo" /> **[Meilisearch](https://github.com/meilisearch/meilisearch-mcp)** - Interact & query with Meilisearch (Full-text & semantic search API)
- <img height="12" width ="12" src="https://www.motherduck.com/favicon.ico" alt="MotherDuck Logo" /> **[MotherDuck](https://github.com/motherduckdb/mcp-server-motherduck)** - Query and analyze data with MotherDuck and local DuckDB
- <img height="12" width ="12" src="https://kagi.com/favicon.ico" alt="Kagi Logo" /> **[Kagi Search](https://github.com/kagisearch/kagimcp)** - Search the web using Kagi's search API

### 🌎 Community Servers

A growing set of community-developed and maintained servers demonstrates various applications of MCP across different domains.

> **Note:** Community servers are **untested** and should be used at **your own risk**. They are not affiliated with or endorsed by Anthropic.

- **[MCP Installer](https://github.com/anaisbetts/mcp-installer)** - This server is a server that installs other MCP servers for you.
- **[NS Travel Information](https://github.com/r-huijts/ns-mcp-server)** - Access Dutch Railways (NS) real-time train travel information and disruptions through the official NS API.
- **[Spotify](https://github.com/varunneal/spotify-mcp)** - This MCP allows an LLM to play and use Spotify. 
- **[Inoyu](https://github.com/sergehuber/inoyu-mcp-unomi-server)** - Interact with an Apache Unomi CDP customer data platform to retrieve and update customer profiles
- **[Vega-Lite](https://github.com/isaacwasserman/mcp-vegalite-server)** - Generate visualizations from fetched data using the VegaLite format and renderer.
- **[Snowflake](https://github.com/isaacwasserman/mcp-snowflake-server)** - This MCP server enables LLMs to interact with Snowflake databases, allowing for secure and controlled data operations.
- **[MySQL](https://github.com/designcomputer/mysql_mcp_server)** (by DesignComputer) - MySQL database integration in Python with configurable access controls and schema inspection
- **[MySQL](https://github.com/benborla/mcp-server-mysql)** (by benborla) - MySQL database integration in NodeJS with configurable access controls and schema inspection
- **[MSSQL](https://github.com/aekanun2020/mcp-server/)** - MSSQL database integration with configurable access controls and schema inspection
- **[BigQuery](https://github.com/LucasHild/mcp-server-bigquery)** (by LucasHild) - This server enables LLMs to inspect database schemas and execute queries on BigQuery.
- **[BigQuery](https://github.com/ergut/mcp-bigquery-server)** (by ergut) - Server implementation for Google BigQuery integration that enables direct BigQuery database access and querying capabilities
- **[Todoist](https://github.com/abhiz123/todoist-mcp-server)** - Interact with Todoist to manage your tasks.
- **[Tavily search](https://github.com/RamXX/mcp-tavily)** - An MCP server for Tavily's search & news API, with explicit site inclusions/exclusions
- **[Linear](https://github.com/jerhadf/linear-mcp-server)** - Allows LLM to interact with Linear's API for project management, including searching, creating, and updating issues.
- **[Playwright](https://github.com/executeautomation/mcp-playwright)** - This MCP Server will help you run browser automation and webscraping using Playwright
- **[AWS](https://github.com/rishikavikondala/mcp-server-aws)** - Perform operations on your AWS resources using an LLM
- **[LlamaCloud](https://github.com/run-llama/mcp-server-llamacloud)** (by marcusschiesser) - Integrate the data stored in a managed index on [LlamaCloud](https://cloud.llamaindex.ai/)
- **[Any Chat Completions](https://github.com/pyroprompts/any-chat-completions-mcp)** - Interact with any OpenAI SDK Compatible Chat Completions API like OpenAI, Perplexity, Groq, xAI and many more.
- **[Windows CLI](https://github.com/SimonB97/win-cli-mcp-server)** - MCP server for secure command-line interactions on Windows systems, enabling controlled access to PowerShell, CMD, and Git Bash shells.
- **[OpenRPC](https://github.com/shanejonas/openrpc-mpc-server)** - Interact with and discover JSON-RPC APIs via [OpenRPC](https://open-rpc.org).
- **[FireCrawl](https://github.com/vrknetha/mcp-server-firecrawl)** - Advanced web scraping with JavaScript rendering, PDF support, and smart rate limiting
- **[AlphaVantage](https://github.com/calvernaz/alphavantage)** - MCP server for stock market data API [AlphaVantage](https://www.alphavantage.co)
- **[Docker](https://github.com/ckreiling/mcp-server-docker)** - Integrate with Docker to manage containers, images, volumes, and networks.
- **[Kubernetes](https://github.com/Flux159/mcp-server-kubernetes)** - Connect to Kubernetes cluster and manage pods, deployments, and services.
- **[OpenAPI](https://github.com/snaggle-ai/openapi-mcp-server)** - Interact with [OpenAPI](https://www.openapis.org/) APIs.
- **[Pandoc](https://github.com/vivekVells/mcp-pandoc)** - MCP server for seamless document format conversion using Pandoc, supporting Markdown, HTML, and plain text, with other formats like PDF, csv and docx in development.
- **[Pinecone](https://github.com/sirmews/mcp-pinecone)** - MCP server for searching and uploading records to Pinecone. Allows for simple RAG features, leveraging Pinecone's Inference API.
- **[HuggingFace Spaces](https://github.com/evalstate/mcp-hfspace)** - Server for using HuggingFace Spaces, supporting Open Source Image, Audio, Text Models and more. Claude Desktop mode for easy integration.
- **[ChatSum](https://github.com/chatmcp/mcp-server-chatsum)** - Query and Summarize chat messages with LLM. by [mcpso](https://mcp.so)
- **[Rememberizer AI](https://github.com/skydeckai/mcp-server-rememberizer)** - An MCP server designed for interacting with the Rememberizer data source, facilitating enhanced knowledge retrieval.
- **[FlightRadar24](https://github.com/sunsetcoder/flightradar24-mcp-server)** - A Claude Desktop MCP server that helps you track flights in real-time using Flightradar24 data.
- **[X (Twitter)](https://github.com/vidhupv/x-mcp)** (by vidhupv) - Create, manage and publish X/Twitter posts directly through Claude chat.
- **[X (Twitter)](https://github.com/EnesCinr/twitter-mcp)** (by EnesCinr) - Interact with twitter API. Post tweets and search for tweets by query.
- **[RAG Web Browser](https://github.com/apify/mcp-server-rag-web-browser)** An MCP server for Apify's RAG Web Browser Actor to perform web searches, scrape URLs, and return content in Markdown.
- **[XMind](https://github.com/apeyroux/mcp-xmind)** - Read and search through your XMind directory containing XMind files.
- **[oatpp-mcp](https://github.com/oatpp/oatpp-mcp)** - C++ MCP integration for Oat++. Use [Oat++](https://oatpp.io) to build MCP servers.
- **[coin_api_mcp](https://github.com/longmans/coin_api_mcp)** - Provides access to [coinmarketcap](https://coinmarketcap.com/) cryptocurrency data.
- **[Contentful-mcp](https://github.com/ivo-toby/contentful-mcp)** - Read, update, delete, publish content in your [Contentful](https://contentful.com) space(s) from this MCP Server.
- **[Home Assistant](https://github.com/tevonsb/homeassistant-mcp)** - Interact with [Home Assistant](https://www.home-assistant.io/) including viewing and controlling lights, switches, sensors, and all other Home Assistant entities.
- **[cognee-mcp](https://github.com/topoteretes/cognee-mcp-server)** - GraphRAG memory server with customizable ingestion, data processing and search
- **[Airtable](https://github.com/domdomegg/airtable-mcp-server)** - Read and write access to [Airtable](https://airtable.com/) databases, with schema inspection.
- **[mcp-k8s-go](https://github.com/strowk/mcp-k8s-go)** - Golang-based Kubernetes server for MCP to browse pods and their logs, events, namespaces and more. Built to be extensible.
- **[Notion](https://github.com/v-3/notion-server)** (by v-3) - Notion MCP integration. Search, Read, Update, and Create pages through Claude chat.
- **[Notion](https://github.com/suekou/mcp-notion-server)** (by suekou) - Interact with Notion API.
- **[TMDB](https://github.com/Laksh-star/mcp-server-tmdb)** - This MCP server integrates with The Movie Database (TMDB) API to provide movie information, search capabilities, and recommendations.
- **[MongoDB](https://github.com/kiliczsh/mcp-mongo-server)** - A Model Context Protocol Server for MongoDB.
- **[Airtable](https://github.com/felores/airtable-mcp)** - Airtable Model Context Protocol Server.
- **[Atlassian](https://github.com/sooperset/mcp-atlassian)** - Interact with Atlassian Cloud products (Confluence and Jira) including searching/reading Confluence spaces/pages, accessing Jira issues, and project metadata.
- **[Google Tasks](https://github.com/zcaceres/gtasks-mcp)** - Google Tasks API Model Context Protocol Server.
- **[Fetch](https://github.com/zcaceres/fetch-mcp)** - A server that flexibly fetches HTML, JSON, Markdown, or plaintext
<<<<<<< HEAD
- **[Keycloak MCP](https://github.com/ChristophEnglisch/keycloak-model-context-protocol)** - This MCP server enables natural language interaction with Keycloak for user and realm management including creating, deleting, and listing users and realms.
=======
- **[Glean](https://github.com/longyi1207/glean-mcp-server)** - A server that uses Glean API to search and chat.
- **[AWS S3](https://github.com/aws-samples/sample-mcp-server-s3)** - A sample MCP server for AWS S3 that flexibly fetches objects from S3 such as PDF documents
- **[Elasticsearch](https://github.com/cr7258/elasticsearch-mcp-server)** - MCP server implementation that provides Elasticsearch interaction.
- **[Cloudinary](https://github.com/felores/cloudinary-mcp-server)** - Cloudinary Model Context Protocol Server to upload media to Cloudinary and get back the media link and details.
- **[Anki](https://github.com/scorzeth/anki-mcp-server)** - An MCP server for interacting with your [Anki](https://apps.ankiweb.net) decks and cards.

## 📚 Frameworks

These are high-level frameworks that make it easier to build MCP servers.
>>>>>>> c5e975cd

* [FastMCP](https://github.com/punkpeye/fastmcp) (TypeScript)
* [EasyMCP](https://github.com/zcaceres/easy-mcp/) (TypeScript)

## 📚 Resources

Additional resources on MCP.

- **[Awesome MCP Servers by punkpeye](https://github.com/punkpeye/awesome-mcp-servers)** (**[website](https://glama.ai/mcp/servers)**) - A curated list of MCP servers by **[Frank Fiegel](https://github.com/punkpeye)**
- **[Awesome MCP Servers by wong2](https://github.com/wong2/awesome-mcp-servers)** (**[website](https://mcpservers.org)**) - A curated list of MCP servers by **[wong2](https://github.com/wong2)**
- **[Awesome MCP Servers by appcypher](https://github.com/appcypher/awesome-mcp-servers)** - A curated list of MCP servers by **[Stephen Akinyemi](https://github.com/appcypher)**
- **[Open-Sourced MCP Servers Directory](https://github.com/chatmcp/mcp-directory)** - A curated list of MCP servers by **[mcpso](https://mcp.so)**
- **[Discord Server](https://glama.ai/mcp/discord)** – A community discord server dedicated to MCP by **[Frank Fiegel](https://github.com/punkpeye)**
- **[Smithery](https://smithery.ai/)** - A registry of MCP servers to find the right tools for your LLM agents by **[Henry Mao](https://github.com/calclavia)**
- **[mcp-get](https://mcp-get.com)** - Command line tool for installing and managing MCP servers by **[Michael Latman](https://github.com/michaellatman)**
- **[mcp-cli](https://github.com/wong2/mcp-cli)** - A CLI inspector for the Model Context Protocol by **[wong2](https://github.com/wong2)**
- **[r/mcp](https://www.reddit.com/r/mcp)** – A Reddit community dedicated to MCP by **[Frank Fiegel](https://github.com/punkpeye)**
- **[MCP X Community](https://x.com/i/communities/1861891349609603310)** – A X community for MCP by **[Xiaoyi](https://x.com/chxy)**
- **[mcp-manager](https://github.com/zueai/mcp-manager)** - Simple Web UI to install and manage MCP servers for Claude Desktop by **[Zue](https://github.com/zueai)**
- **[MCPHub](https://github.com/Jeamee/MCPHub-Desktop)** – An Open Source MacOS & Windows GUI Desktop app for discovering, installing and managing MCP servers by **[Jeamee](https://github.com/jeamee)**
- **[MCP Badges](https://github.com/mcpx-dev/mcp-badges)** – Quickly highlight your MCP project with clear, eye-catching badges, by **[Ironben](https://github.com/nanbingxyz)**

## 🚀 Getting Started

### Using MCP Servers in this Repository
Typescript-based servers in this repository can be used directly with `npx`.

For example, this will start the [Memory](src/memory) server:
```sh
npx -y @modelcontextprotocol/server-memory
```

Python-based servers in this repository can be used directly with [`uvx`](https://docs.astral.sh/uv/concepts/tools/) or [`pip`](https://pypi.org/project/pip/). `uvx` is recommended for ease of use and setup.

For example, this will start the [Git](src/git) server:
```sh
# With uvx
uvx mcp-server-git

# With pip
pip install mcp-server-git
python -m mcp_server_git
```

Follow [these](https://docs.astral.sh/uv/getting-started/installation/) instructions to install `uv` / `uvx` and [these](https://pip.pypa.io/en/stable/installation/) to install `pip`.

### Using an MCP Client
However, running a server on its own isn't very useful, and should instead be configured into an MCP client. For example, here's the Claude Desktop configuration to use the above server:

```json
{
  "mcpServers": {
    "memory": {
      "command": "npx",
      "args": ["-y", "@modelcontextprotocol/server-memory"]
    }
  }
}
```

Additional examples of using the Claude Desktop as an MCP client might look like:

```json
{
  "mcpServers": {
    "filesystem": {
      "command": "npx",
      "args": ["-y", "@modelcontextprotocol/server-filesystem", "/path/to/allowed/files"]
    },
    "git": {
      "command": "uvx",
      "args": ["mcp-server-git", "--repository", "path/to/git/repo"]
    },
    "github": {
      "command": "npx",
      "args": ["-y", "@modelcontextprotocol/server-github"],
      "env": {
        "GITHUB_PERSONAL_ACCESS_TOKEN": "<YOUR_TOKEN>"
      }
    },
    "postgres": {
      "command": "npx",
      "args": ["-y", "@modelcontextprotocol/server-postgres", "postgresql://localhost/mydb"]
    }
  }
}
```

## 🛠️ Creating Your Own Server

Interested in creating your own MCP server? Visit the official documentation at [modelcontextprotocol.io](https://modelcontextprotocol.io/introduction) for comprehensive guides, best practices, and technical details on implementing MCP servers.

## 🤝 Contributing

See [CONTRIBUTING.md](CONTRIBUTING.md) for information about contributing to this repository.

## 🔒 Security

See [SECURITY.md](SECURITY.md) for reporting security vulnerabilities.

## 📜 License

This project is licensed under the MIT License - see the [LICENSE](LICENSE) file for details.

## 💬 Community

- [GitHub Discussions](https://github.com/orgs/modelcontextprotocol/discussions)

## ⭐ Support

If you find MCP servers useful, please consider starring the repository and contributing new servers or improvements!

---

Managed by Anthropic, but built together with the community. The Model Context Protocol is open source and we encourage everyone to contribute their own servers and improvements!<|MERGE_RESOLUTION|>--- conflicted
+++ resolved
@@ -111,19 +111,16 @@
 - **[Atlassian](https://github.com/sooperset/mcp-atlassian)** - Interact with Atlassian Cloud products (Confluence and Jira) including searching/reading Confluence spaces/pages, accessing Jira issues, and project metadata.
 - **[Google Tasks](https://github.com/zcaceres/gtasks-mcp)** - Google Tasks API Model Context Protocol Server.
 - **[Fetch](https://github.com/zcaceres/fetch-mcp)** - A server that flexibly fetches HTML, JSON, Markdown, or plaintext
-<<<<<<< HEAD
-- **[Keycloak MCP](https://github.com/ChristophEnglisch/keycloak-model-context-protocol)** - This MCP server enables natural language interaction with Keycloak for user and realm management including creating, deleting, and listing users and realms.
-=======
 - **[Glean](https://github.com/longyi1207/glean-mcp-server)** - A server that uses Glean API to search and chat.
 - **[AWS S3](https://github.com/aws-samples/sample-mcp-server-s3)** - A sample MCP server for AWS S3 that flexibly fetches objects from S3 such as PDF documents
 - **[Elasticsearch](https://github.com/cr7258/elasticsearch-mcp-server)** - MCP server implementation that provides Elasticsearch interaction.
 - **[Cloudinary](https://github.com/felores/cloudinary-mcp-server)** - Cloudinary Model Context Protocol Server to upload media to Cloudinary and get back the media link and details.
 - **[Anki](https://github.com/scorzeth/anki-mcp-server)** - An MCP server for interacting with your [Anki](https://apps.ankiweb.net) decks and cards.
+- **[Keycloak MCP](https://github.com/ChristophEnglisch/keycloak-model-context-protocol)** - This MCP server enables natural language interaction with Keycloak for user and realm management including creating, deleting, and listing users and realms.
 
 ## 📚 Frameworks
 
 These are high-level frameworks that make it easier to build MCP servers.
->>>>>>> c5e975cd
 
 * [FastMCP](https://github.com/punkpeye/fastmcp) (TypeScript)
 * [EasyMCP](https://github.com/zcaceres/easy-mcp/) (TypeScript)
